--- conflicted
+++ resolved
@@ -1,13 +1,8 @@
-<<<<<<< HEAD
-export default function (METRICS_URL: string, SPOTLIGHT_URL: string, SNAP_OPEN_URL: string, settings: any) {
-    const logInfo = console.log;
-=======
 
 export default function (SNAP_OPEN_URL: string, infiniteRewatchEnabled: boolean, unreadEnabled: boolean) {
     // Minified logInfo - looking for a better way...
     const PREFIX="[SnapTweak - WebWorker Hook]";function logInfo(...n: any[]){console.log(`%c${PREFIX}`,"color: #3b5bdb",...n)}
     logInfo('Worker script injected');
->>>>>>> be2b94f9
 
     const originalFetch = self.fetch;
     const BROADCAST_CHANNEL = new BroadcastChannel('ChatTweak');
